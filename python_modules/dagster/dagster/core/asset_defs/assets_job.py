import itertools
from typing import AbstractSet, Any, Dict, List, Mapping, Optional, Sequence, Tuple, Union, cast

import dagster._check as check
from dagster.config import Shape
from dagster.core.definitions.asset_layer import AssetLayer
from dagster.core.definitions.config import ConfigMapping
from dagster.core.definitions.dependency import (
    DependencyDefinition,
    IDependencyDefinition,
    NodeHandle,
    NodeInvocation,
)
from dagster.core.definitions.events import AssetKey
from dagster.core.definitions.executor_definition import ExecutorDefinition
from dagster.core.definitions.graph_definition import GraphDefinition
from dagster.core.definitions.job_definition import JobDefinition
from dagster.core.definitions.node_definition import NodeDefinition
from dagster.core.definitions.output import OutputDefinition
from dagster.core.definitions.partition import PartitionedConfig, PartitionsDefinition
from dagster.core.definitions.partition_key_range import PartitionKeyRange
from dagster.core.definitions.resource_definition import ResourceDefinition
from dagster.core.errors import DagsterInvalidDefinitionError
from dagster.core.selector.subset_selector import AssetSelectionData
<<<<<<< HEAD
from dagster.core.storage.fs_io_manager import fs_io_manager
from dagster.core.storage.root_input_manager import RootInputManagerDefinition, root_input_manager
from dagster.utils.backcompat import ExperimentalWarning, experimental
=======
from dagster.core.storage.fs_asset_io_manager import fs_asset_io_manager
from dagster.utils.backcompat import experimental
>>>>>>> d072b410
from dagster.utils.merger import merge_dicts

from .asset_partitions import get_upstream_partitions_for_partition_range
from .assets import AssetsDefinition
from .source_asset import SourceAsset


@experimental
def build_assets_job(
    name: str,
    assets: Sequence[AssetsDefinition],
    source_assets: Optional[Sequence[Union[SourceAsset, AssetsDefinition]]] = None,
    resource_defs: Optional[Mapping[str, ResourceDefinition]] = None,
    description: Optional[str] = None,
    config: Optional[Union[ConfigMapping, Dict[str, Any], PartitionedConfig]] = None,
    tags: Optional[Dict[str, Any]] = None,
    executor_def: Optional[ExecutorDefinition] = None,
    _asset_selection_data: Optional[AssetSelectionData] = None,
) -> JobDefinition:
    """Builds a job that materializes the given assets.

    The dependencies between the ops in the job are determined by the asset dependencies defined
    in the metadata on the provided asset nodes.

    Args:
        name (str): The name of the job.
        assets (List[AssetsDefinition]): A list of assets or
            multi-assets - usually constructed using the :py:func:`@asset` or :py:func:`@multi_asset`
            decorator.
        source_assets (Optional[Sequence[Union[SourceAsset, AssetsDefinition]]]): A list of
            assets that are not materialized by this job, but that assets in this job depend on.
        resource_defs (Optional[Dict[str, ResourceDefinition]]): Resource defs to be included in
            this job.
        description (Optional[str]): A description of the job.

    Examples:

        .. code-block:: python

            @asset
            def asset1():
                return 5

            @asset
            def asset2(asset1):
                return my_upstream_asset + 1

            my_assets_job = build_assets_job("my_assets_job", assets=[asset1, asset2])

    Returns:
        JobDefinition: A job that materializes the given assets.
    """

    check.str_param(name, "name")
    check.sequence_param(assets, "assets", of_type=AssetsDefinition)
    check.opt_sequence_param(
        source_assets, "source_assets", of_type=(SourceAsset, AssetsDefinition)
    )
    check.opt_str_param(description, "description")
    check.opt_inst_param(_asset_selection_data, "_asset_selection_data", AssetSelectionData)
    source_assets_by_key = build_source_assets_by_key(source_assets)

    deps, assets_defs_by_node_handle = build_deps(assets, source_assets_by_key.keys())
    partitioned_config = build_job_partitions_from_assets(assets, source_assets or [])
    resource_defs = check.opt_mapping_param(resource_defs, "resource_defs")

    graph = GraphDefinition(
        name=name,
        node_defs=[asset.node_def for asset in assets],
        dependencies=deps,
        description=description,
        input_mappings=None,
        output_mappings=None,
        config=None,
    )

    all_resource_defs = dict(resource_defs)
    for asset_def in assets:
        for resource_key, resource_def in asset_def.resource_defs.items():
            if (
                resource_key in all_resource_defs
                and all_resource_defs[resource_key] != resource_def
            ):
                raise DagsterInvalidDefinitionError(
                    f"When attempting to build job, asset {asset_def.asset_key} had a conflicting version of the same resource key {resource_key}. Please resolve this conflict by giving different keys to each resource definition."
                )
            all_resource_defs[resource_key] = resource_def

    # turn any AssetsDefinitions into SourceAssets
    resolved_source_assets: List[SourceAsset] = []
    for asset in source_assets or []:
        if isinstance(asset, AssetsDefinition):
            resolved_source_assets += asset.to_source_assets()
        elif isinstance(asset, SourceAsset):
            resolved_source_assets.append(asset)

    return graph.to_job(
<<<<<<< HEAD
        resource_defs=merge_dicts(all_resource_defs, {"root_manager": root_manager}),
=======
        resource_defs=merge_dicts({"io_manager": fs_asset_io_manager}, all_resource_defs),
>>>>>>> d072b410
        config=config or partitioned_config,
        tags=tags,
        executor_def=executor_def,
        asset_layer=AssetLayer.from_graph_and_assets_node_mapping(
            graph, assets_defs_by_node_handle, resolved_source_assets
        ),
        _asset_selection_data=_asset_selection_data,
    )


def build_job_partitions_from_assets(
    assets: Sequence[AssetsDefinition],
    source_assets: Sequence[Union[SourceAsset, AssetsDefinition]],
) -> Optional[PartitionedConfig]:
    assets_with_partitions_defs = [assets_def for assets_def in assets if assets_def.partitions_def]

    if len(assets_with_partitions_defs) == 0:
        return None

    first_assets_with_partitions_def: AssetsDefinition = assets_with_partitions_defs[0]
    for assets_def in assets_with_partitions_defs:
        if assets_def.partitions_def != first_assets_with_partitions_def.partitions_def:
            first_asset_key = next(iter(assets_def.asset_keys)).to_string()
            second_asset_key = next(iter(first_assets_with_partitions_def.asset_keys)).to_string()
            raise DagsterInvalidDefinitionError(
                "When an assets job contains multiple partitions assets, they must have the "
                f"same partitions definitions, but asset '{first_asset_key}' and asset "
                f"'{second_asset_key}' have different partitions definitions. "
            )

    partitions_defs_by_asset_key: Dict[AssetKey, PartitionsDefinition] = {}
    asset: Union[AssetsDefinition, SourceAsset]
    for asset in itertools.chain.from_iterable([assets, source_assets]):
        if isinstance(asset, AssetsDefinition) and asset.partitions_def is not None:
            for asset_key in asset.asset_keys:
                partitions_defs_by_asset_key[asset_key] = asset.partitions_def
        elif isinstance(asset, SourceAsset) and asset.partitions_def is not None:
            partitions_defs_by_asset_key[asset.key] = asset.partitions_def

    def asset_partitions_for_job_partition(
        job_partition_key: str,
    ) -> Mapping[AssetKey, PartitionKeyRange]:
        return {
            asset_key: PartitionKeyRange(job_partition_key, job_partition_key)
            for assets_def in assets
            for asset_key in assets_def.asset_keys
            if assets_def.partitions_def
        }

    def run_config_for_partition_fn(partition_key: str) -> Dict[str, Any]:
        ops_config: Dict[str, Any] = {}
        asset_partitions_by_asset_key = asset_partitions_for_job_partition(partition_key)

        for assets_def in assets:
            outputs_dict: Dict[str, Dict[str, Any]] = {}
            if assets_def.partitions_def is not None:
                for output_name, asset_key in assets_def.asset_keys_by_output_name.items():
                    asset_partition_key_range = asset_partitions_by_asset_key[asset_key]
                    outputs_dict[output_name] = {
                        "start": asset_partition_key_range.start,
                        "end": asset_partition_key_range.end,
                    }

            inputs_dict: Dict[str, Dict[str, Any]] = {}
            for input_name, in_asset_key in assets_def.asset_keys_by_input_name.items():
                upstream_partitions_def = partitions_defs_by_asset_key.get(in_asset_key)
                if assets_def.partitions_def is not None and upstream_partitions_def is not None:
                    upstream_partition_key_range = get_upstream_partitions_for_partition_range(
                        assets_def, upstream_partitions_def, in_asset_key, asset_partition_key_range
                    )
                    inputs_dict[input_name] = {
                        "start": upstream_partition_key_range.start,
                        "end": upstream_partition_key_range.end,
                    }

            config_schema = assets_def.node_def.config_schema
            if (
                config_schema
                and isinstance(config_schema.config_type, Shape)
                and "assets" in config_schema.config_type.fields
            ):
                ops_config[assets_def.node_def.name] = {
                    "config": {
                        "assets": {
                            "input_partitions": inputs_dict,
                            "output_partitions": outputs_dict,
                        }
                    }
                }

        return {"ops": ops_config}

    return PartitionedConfig(
        partitions_def=cast(PartitionsDefinition, first_assets_with_partitions_def.partitions_def),
        run_config_for_partition_fn=lambda p: run_config_for_partition_fn(p.name),
    )


def build_source_assets_by_key(
    source_assets: Optional[Sequence[Union[SourceAsset, AssetsDefinition]]]
) -> Mapping[AssetKey, Union[SourceAsset, OutputDefinition]]:
    source_assets_by_key: Dict[AssetKey, Union[SourceAsset, OutputDefinition]] = {}
    for asset_source in source_assets or []:
        if isinstance(asset_source, SourceAsset):
            source_assets_by_key[asset_source.key] = asset_source
        elif isinstance(asset_source, AssetsDefinition):
            for output_name, asset_key in asset_source.asset_keys_by_output_name.items():
                if asset_key:
                    source_assets_by_key[asset_key] = asset_source.node_def.output_def_named(
                        output_name
                    )

    return source_assets_by_key


def build_deps(
    assets_defs: Sequence[AssetsDefinition], source_paths: AbstractSet[AssetKey]
) -> Tuple[
    Dict[Union[str, NodeInvocation], Dict[str, IDependencyDefinition]],
    Mapping[NodeHandle, AssetsDefinition],
]:
    node_outputs_by_asset: Dict[AssetKey, Tuple[NodeDefinition, str]] = {}
    assets_defs_by_node_handle: Dict[NodeHandle, AssetsDefinition] = {}

    for assets_def in assets_defs:
        for output_name, asset_key in assets_def.asset_keys_by_output_name.items():
            if asset_key in node_outputs_by_asset:
                raise DagsterInvalidDefinitionError(
                    f"The same asset key was included for two definitions: '{asset_key.to_string()}'"
                )

            node_outputs_by_asset[asset_key] = (assets_def.node_def, output_name)

    deps: Dict[Union[str, NodeInvocation], Dict[str, IDependencyDefinition]] = {}
    # if the same graph/op is used in multiple assets_definitions, their invocations much have
    # different names. we keep track of definitions that share a name and add a suffix to their
    # invocations to solve this issue
    collisions: Dict[str, int] = {}
    for assets_def in assets_defs:
        node_name = assets_def.node_def.name
        if collisions.get(node_name):
            collisions[node_name] += 1
            alias = f"{node_name}_{collisions[node_name]}"
            node_key = NodeInvocation(node_name, alias)
        else:
            collisions[node_name] = 1
            alias = node_name
            node_key = node_name
        deps[node_key] = {}
        assets_defs_by_node_handle[NodeHandle(alias, parent=None)] = assets_def
        for input_name, asset_key in sorted(
            assets_def.asset_keys_by_input_name.items(), key=lambda input: input[0]
        ):  # sort so that input definition order is deterministic
            if asset_key in node_outputs_by_asset:
                node_def, output_name = node_outputs_by_asset[asset_key]
                deps[node_key][input_name] = DependencyDefinition(node_def.name, output_name)
            elif asset_key not in source_paths:
                input_def = assets_def.node_def.input_def_named(input_name)
                if not input_def.dagster_type.is_nothing:
                    raise DagsterInvalidDefinitionError(
                        f"Input asset '{asset_key.to_string()}' for asset "
                        f"'{next(iter(assets_def.asset_keys)).to_string()}' is not "
                        "produced by any of the provided asset ops and is not one of the provided "
                        "sources"
                    )

    return deps, assets_defs_by_node_handle<|MERGE_RESOLUTION|>--- conflicted
+++ resolved
@@ -22,15 +22,7 @@
 from dagster.core.definitions.resource_definition import ResourceDefinition
 from dagster.core.errors import DagsterInvalidDefinitionError
 from dagster.core.selector.subset_selector import AssetSelectionData
-<<<<<<< HEAD
-from dagster.core.storage.fs_io_manager import fs_io_manager
-from dagster.core.storage.root_input_manager import RootInputManagerDefinition, root_input_manager
-from dagster.utils.backcompat import ExperimentalWarning, experimental
-=======
-from dagster.core.storage.fs_asset_io_manager import fs_asset_io_manager
 from dagster.utils.backcompat import experimental
->>>>>>> d072b410
-from dagster.utils.merger import merge_dicts
 
 from .asset_partitions import get_upstream_partitions_for_partition_range
 from .assets import AssetsDefinition
@@ -127,11 +119,7 @@
             resolved_source_assets.append(asset)
 
     return graph.to_job(
-<<<<<<< HEAD
-        resource_defs=merge_dicts(all_resource_defs, {"root_manager": root_manager}),
-=======
-        resource_defs=merge_dicts({"io_manager": fs_asset_io_manager}, all_resource_defs),
->>>>>>> d072b410
+        resource_defs=all_resource_defs,
         config=config or partitioned_config,
         tags=tags,
         executor_def=executor_def,
